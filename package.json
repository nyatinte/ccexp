{
  "name": "ccexp",
  "type": "module",
  "version": "2.0.0",
  "description": "CLI tool for exploring and managing Claude Code settings and slash commands",
  "author": "nyatinte <takumi.062757@gmail.com>",
  "license": "MIT",
  "repository": {
    "type": "git",
    "url": "https://github.com/nyatinte/ccexp.git"
  },
  "homepage": "https://github.com/nyatinte/ccexp#readme",
  "bugs": {
    "url": "https://github.com/nyatinte/ccexp/issues"
  },
  "keywords": [
    "claude",
    "claude-code",
    "cli",
    "command-line",
    "cli-tool",
    "terminal",
    "file-explorer",
    "file-browser",
    "tui",
    "claude-md",
    "claude-config",
    "slash-commands",
    "developer-tools",
    "ccexp"
  ],
  "engines": {
    "node": ">=20.19.3"
  },
  "exports": {
    ".": "./dist/index.js"
  },
  "main": "./dist/index.js",
  "module": "./dist/index.js",
  "types": "./dist/index.d.ts",
  "bin": "./dist/index.js",
  "files": [
    "dist"
  ],
  "scripts": {
    "build": "tsdown",
    "start": "bun run ./src/index.tsx",
    "dev": "bun run ./src/index.tsx --watch",
<<<<<<< HEAD
    "test": "CI=true vitest run",
    "test:watch": "CI=true vitest --watch",
    "typecheck": "tsc --noEmit",
=======
    "test": "vitest run",
    "test:watch": "vitest --watch",
    "typecheck": "tsgo --noEmit",
>>>>>>> fb2ccf14
    "check": "biome check .",
    "check:write": "biome check --config-path='biome.jsonc' --write .",
    "check:unsafe": "biome check --config-path='biome.jsonc' --write --unsafe .",
    "knip": "knip",
    "ci": "concurrently --kill-others-on-fail --success all -n \"build,check,typecheck,knip,test\" -c \"cyan,green,yellow,magenta,blue\" \"bun run build\" \"bun run check\" \"bun run typecheck\" \"bun run knip\" \"bun run test\"",
    "prepack": "bun run build && clean-pkg-json",
    "release": "bun run ci && bumpp --no-verify"
  },
  "devDependencies": {
    "@biomejs/biome": "2.1.1",
    "@types/bun": "^1.2.18",
    "@types/marked-terminal": "^6.1.1",
    "@types/react": "^19.1.8",
    "@typescript/native-preview": "7.0.0-dev.20250712.1",
    "bumpp": "^10.2.0",
    "clean-pkg-json": "^1.3.0",
    "concurrently": "^9.2.0",
    "fs-fixture": "^2.8.1",
    "ink-testing-library": "^4.0.0",
    "knip": "^5.61.3",
    "lefthook": "^1.12.2",
    "publint": "^0.3.12",
    "tsdown": "^0.12.9",
    "vitest": "^3.2.4"
  },
  "overrides": {
    "vite": "npm:rolldown-vite@latest"
  },
  "dependencies": {
    "@inkjs/ui": "^2.0.0",
    "clipboardy": "^4.0.0",
    "commander": "^14.0.0",
    "fdir": "^6.4.6",
    "ink": "^6.0.1",
    "ink-big-text": "^2.0.0",
    "ink-gradient": "^3.0.0",
    "marked": "^16.0.0",
    "marked-terminal": "^7.3.0",
    "open": "^10.1.2",
    "open-editor": "^5.1.0",
    "react": "^19.1.0",
    "ts-pattern": "^5.5.0",
    "zod": "^4.0.5"
  }
}<|MERGE_RESOLUTION|>--- conflicted
+++ resolved
@@ -46,15 +46,9 @@
     "build": "tsdown",
     "start": "bun run ./src/index.tsx",
     "dev": "bun run ./src/index.tsx --watch",
-<<<<<<< HEAD
     "test": "CI=true vitest run",
     "test:watch": "CI=true vitest --watch",
-    "typecheck": "tsc --noEmit",
-=======
-    "test": "vitest run",
-    "test:watch": "vitest --watch",
     "typecheck": "tsgo --noEmit",
->>>>>>> fb2ccf14
     "check": "biome check .",
     "check:write": "biome check --config-path='biome.jsonc' --write .",
     "check:unsafe": "biome check --config-path='biome.jsonc' --write --unsafe .",
