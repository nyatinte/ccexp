import { homedir } from 'node:os';
<<<<<<< HEAD
import { basename, dirname, join } from 'node:path';
import { toPairs as entries, keys } from 'es-toolkit/compat';
import { merge } from 'es-toolkit/object';
=======
import { basename, dirname } from 'node:path';
>>>>>>> ceaebb74
import { match, P } from 'ts-pattern';
import type { ClaudeFilePath, ClaudeFileType } from './_types.ts';
import { createClaudeFilePath } from './_types.ts';

// File path utilities
export const parseSlashCommandName = (fileName: string): string => {
  return fileName.replace(/\.md$/, '').replace(/\//g, ':');
};

const normalizeFilePath = (filePath: string): ClaudeFilePath => {
  const normalized = filePath.startsWith('~')
    ? filePath.replace('~', homedir())
    : filePath;

  try {
    return createClaudeFilePath(normalized);
  } catch {
    throw new Error(`Invalid file path: ${filePath}`);
  }
};

export const getFileScope = (filePath: string): 'project' | 'user' => {
  return filePath.includes(homedir()) ? 'user' : 'project';
};

// File type detection
export const detectClaudeFileType = (filePath: string): ClaudeFileType => {
  const fileName = basename(filePath);
  const dirPath = dirname(filePath);

  return match([fileName, dirPath])
    .with(['CLAUDE.md', P._], () => 'claude-md' as const)
    .with(['CLAUDE.local.md', P._], () => 'claude-local-md' as const)
    .with(
      [P._, P.when((dir) => dir.includes('.claude/CLAUDE.md'))],
      () => 'global-md' as const,
    )
    .with(
      [
        P.when((name) => name.endsWith('.md')),
        P.when((dir) => dir.includes('.claude/commands')),
      ],
      () => 'slash-command' as const,
    )
    .otherwise(() => 'unknown' as const);
};

// Content validation
export const validateClaudeMdContent = (content: string): boolean => {
  // Allow any content - validation should be minimal for flexibility
  return content.length >= 0;
};

export const extractTagsFromContent = (content: string): string[] => {
  const tagPattern = /#(\w+)/g;
  const matches = content.match(tagPattern);
  return matches ? matches.map((tag) => tag.slice(1)) : [];
};

export const extractCommandsFromContent = (
  content: string,
): Array<{
  name: string;
  description?: string | undefined;
  hasArguments: boolean;
}> => {
  // Extract slash commands from markdown content
  const commandPattern = /\/(\w+)(?:\s+(.+?))?$/gm;
  const commands: Array<{
    name: string;
    description?: string | undefined;
    hasArguments: boolean;
  }> = [];

  let match: RegExpExecArray | null = commandPattern.exec(content);
  while (match !== null) {
    const [, name, description] = match;
    if (!name) {
      match = commandPattern.exec(content);
      continue;
    }
    commands.push({
      name,
      description: description?.trim(),
      hasArguments: Boolean(
        description?.includes('<') || description?.includes('['),
      ),
    });
    match = commandPattern.exec(content);
  }

  return commands;
};

<<<<<<< HEAD
// Zod schemas for external data validation
const PackageJsonSchema = z
  .object({
    name: z.string().optional(),
    version: z.string().optional(),
    dependencies: z.record(z.string(), z.string()).optional(),
    devDependencies: z.record(z.string(), z.string()).optional(),
    scripts: z.record(z.string(), z.string()).optional(),
  })
  .passthrough();

// Project analysis
export const analyzeProjectInfo = async (
  directoryPath: string,
): Promise<ProjectInfo> => {
  try {
    const { readFile } = await import('node:fs/promises');
    const { existsSync } = await import('node:fs');

    let projectInfo: ProjectInfo = {};

    // Check for package.json
    const packageJsonPath = join(
      directoryPath,
      PROJECT_INDICATORS.PACKAGE_JSON,
    );
    if (existsSync(packageJsonPath)) {
      try {
        const packageContent = await readFile(packageJsonPath, 'utf-8');
        const rawPackageJson = JSON.parse(packageContent);
        const packageJson = PackageJsonSchema.parse(rawPackageJson);

        projectInfo = merge(projectInfo, {
          language: 'JavaScript/TypeScript',
          dependencies: keys(packageJson.dependencies || {}),
        });

        if (packageJson.scripts) {
          projectInfo = merge(projectInfo, {
            buildCommands: keys(packageJson.scripts)
              .filter((script) => script.includes(SCRIPT_PATTERNS.BUILD))
              .map((script) => `${PACKAGE_MANAGER_COMMANDS.NPM_RUN} ${script}`),
            testCommands: keys(packageJson.scripts)
              .filter((script) => script.includes(SCRIPT_PATTERNS.TEST))
              .map((script) => `${PACKAGE_MANAGER_COMMANDS.NPM_RUN} ${script}`),
          });
        }

        // Detect framework
        for (const [framework, patterns] of entries(FRAMEWORK_PATTERNS)) {
          const hasFramework = patterns.some((pattern) => {
            if (pattern.endsWith('/')) {
              return existsSync(join(directoryPath, pattern));
            }
            return (
              existsSync(join(directoryPath, pattern)) ||
              projectInfo.dependencies?.includes(pattern.toLowerCase())
            );
          });

          if (hasFramework) {
            projectInfo = merge(projectInfo, { framework });
            break;
          }
        }
      } catch (error) {
        // Log parsing errors in debug mode
        console.debug(ERROR_MESSAGES.PACKAGE_JSON_PARSE_ERROR, error);
        projectInfo = merge(projectInfo, { isIncomplete: true });
      }
    }

    return projectInfo;
  } catch (error) {
    console.debug('Failed to analyze project info:', error);
    return { isIncomplete: true };
  }
};

=======
>>>>>>> ceaebb74
// File content utilities
export const isBinaryFile = async (filePath: string): Promise<boolean> => {
  try {
    const { readFile } = await import('node:fs/promises');
    const buffer = await readFile(filePath);

    // Check for null bytes in the first 1024 bytes
    const sampleSize = Math.min(1024, buffer.length);
    const sample = buffer.subarray(0, sampleSize);

    // If file contains null bytes, it's likely binary
    return sample.includes(0);
  } catch {
    // If we can't read the file, assume it's not binary
    return false;
  }
};

// String utilities

// InSource tests
if (import.meta.vitest != null) {
  const { describe, test, expect } = import.meta.vitest;
  const { createClaudeProjectFixture, testWithFixture } = await import(
    './test-fixture-helpers.js'
  );

  describe('parseSlashCommandName', () => {
    test('should convert file path to command name', () => {
      expect(parseSlashCommandName('deploy.md')).toBe('deploy');
      expect(parseSlashCommandName('frontend/component.md')).toBe(
        'frontend:component',
      );
    });

    test('should handle nested paths correctly', () => {
      expect(parseSlashCommandName('git/commit.md')).toBe('git:commit');
      expect(parseSlashCommandName('project/test/unit.md')).toBe(
        'project:test:unit',
      );
    });
  });

  describe('validateClaudeMdContent', () => {
    test('should validate valid CLAUDE.md content', () => {
      expect(validateClaudeMdContent('# Project Info\n## Setup')).toBe(true);
      expect(validateClaudeMdContent('## Build Commands')).toBe(true);
    });

    test('should accept any reasonable content', () => {
      expect(validateClaudeMdContent('Just plain text')).toBe(true);
      expect(validateClaudeMdContent('')).toBe(true);
      expect(validateClaudeMdContent('- bullet point\n- another')).toBe(true);
    });

    test('should accept any content size', () => {
      const largeContent = 'x'.repeat(1000000); // 1MB
      expect(validateClaudeMdContent(largeContent)).toBe(true);
    });
  });

  describe('detectClaudeFileType', () => {
    test('should detect CLAUDE.md files', () => {
      expect(detectClaudeFileType('/project/CLAUDE.md')).toBe('claude-md');
    });

    test('should detect CLAUDE.local.md files', () => {
      expect(detectClaudeFileType('/project/CLAUDE.local.md')).toBe(
        'claude-local-md',
      );
    });

    test('should detect slash command files', () => {
      expect(detectClaudeFileType('/project/.claude/commands/deploy.md')).toBe(
        'slash-command',
      );
    });
  });

  describe('extractTagsFromContent', () => {
    test('should extract hashtags from content', () => {
      const content = 'This is #typescript and #nextjs project';
      expect(extractTagsFromContent(content)).toEqual(['typescript', 'nextjs']);
    });

    test('should return empty array for no tags', () => {
      expect(extractTagsFromContent('No tags here')).toEqual([]);
    });
  });

  describe('extractCommandsFromContent', () => {
    test('should extract slash commands', () => {
      const content = '/deploy <environment>\n/test --watch';
      const commands = extractCommandsFromContent(content);
      expect(commands).toHaveLength(2);
      expect(commands[0]?.name).toBe('deploy');
      expect(commands[0]?.hasArguments).toBe(true);
    });
  });

  describe('getFileScope', () => {
    test('should detect user scope for home directory files', () => {
      const homePath = homedir();
      expect(getFileScope(`${homePath}/.claude/CLAUDE.md`)).toBe('user');
    });

    test('should detect project scope for non-home files', () => {
      expect(getFileScope('/project/CLAUDE.md')).toBe('project');
    });
  });

  describe('normalizeFilePath', () => {
    test('should expand ~ to home directory', () => {
      const homePath = homedir();
      expect(normalizeFilePath('~/test.md')).toBe(`${homePath}/test.md`);
      expect(normalizeFilePath('~/.claude/CLAUDE.md')).toBe(
        `${homePath}/.claude/CLAUDE.md`,
      );
    });

    test('should handle absolute paths unchanged', () => {
      expect(normalizeFilePath('/absolute/path/file.md')).toBe(
        '/absolute/path/file.md',
      );
      expect(normalizeFilePath('/Users/test/CLAUDE.md')).toBe(
        '/Users/test/CLAUDE.md',
      );
    });

    test('should handle relative paths unchanged', () => {
      expect(normalizeFilePath('./relative/path.md')).toBe(
        './relative/path.md',
      );
      expect(normalizeFilePath('../parent/file.md')).toBe('../parent/file.md');
      expect(normalizeFilePath('src/file.md')).toBe('src/file.md');
    });

    test('should handle paths without ~ unchanged', () => {
      expect(normalizeFilePath('simple.md')).toBe('simple.md');
      expect(normalizeFilePath('folder/file.md')).toBe('folder/file.md');
    });

    test('should throw error for invalid file paths', () => {
      // The createClaudeFilePath validation is what throws the error
      // Test with paths that will fail the zod validation
      expect(() => normalizeFilePath('')).toThrow();
    });
  });

  describe('isBinaryFile', () => {
    test('should detect text files as non-binary', async () => {
      await testWithFixture(
        {
          'test.txt': 'Hello world\nThis is a text file',
          'README.md': '# Project\n\nThis is markdown',
          'config.json': JSON.stringify({ key: 'value' }, null, 2),
        },
        async (f) => {
          const textResult = await isBinaryFile(f.getPath('test.txt'));
          expect(textResult).toBe(false);

          const mdResult = await isBinaryFile(f.getPath('README.md'));
          expect(mdResult).toBe(false);

          const jsonResult = await isBinaryFile(f.getPath('config.json'));
          expect(jsonResult).toBe(false);
        },
      );
    });

    test('should detect binary files with null bytes', async () => {
      const { createFixture } = await import('fs-fixture');
      const { writeFile } = await import('node:fs/promises');

      // Create fixture with empty files first
      await using fixture = await createFixture({
        'image.png': '',
        'binary.dat': '',
      });

      // Then write binary data directly
      const pngData = Buffer.from([
        0x89, 0x50, 0x4e, 0x47, 0x0d, 0x0a, 0x1a, 0x0a, 0x00, 0x00,
      ]);
      const binData = Buffer.from([0x00, 0x01, 0x02, 0x00, 0x04]);

      await writeFile(fixture.getPath('image.png'), pngData);
      await writeFile(fixture.getPath('binary.dat'), binData);

      const pngResult = await isBinaryFile(fixture.getPath('image.png'));
      expect(pngResult).toBe(true);

      const datResult = await isBinaryFile(fixture.getPath('binary.dat'));
      expect(datResult).toBe(true);
    });

    test('should handle non-existent files gracefully', async () => {
      const result = await isBinaryFile('/non/existent/file.txt');
      expect(result).toBe(false);
    });

    test('should handle permission errors gracefully', async () => {
      await testWithFixture(
        {
          'protected.txt': 'Protected content',
        },
        async (f) => {
          const { chmod } = await import('node:fs/promises');
          const filePath = f.getPath('protected.txt');

          // Remove read permissions
          await chmod(filePath, 0o000);

          try {
            const result = await isBinaryFile(filePath);
            expect(result).toBe(false); // Should return false on error
          } finally {
            // Restore permissions for cleanup
            await chmod(filePath, 0o644);
          }
        },
      );
    });
  });

  describe('validateClaudeMdContent with real files', () => {
    test('should validate actual CLAUDE.md files', async () => {
      await using fixture = await createClaudeProjectFixture({
        projectName: 'validate-test',
      });

      const { readFile } = await import('node:fs/promises');
      const content = await readFile(
        fixture.getPath('validate-test/CLAUDE.md'),
        'utf-8',
      );
      expect(validateClaudeMdContent(content)).toBe(true);
    });
  });

  describe('extractCommandsFromContent with real files', () => {
    test('should extract commands from slash command files', async () => {
      await testWithFixture(
        {
          '.claude': {
            commands: {
              'deploy.md':
                '# Deploy Command\n\n/deploy <environment>\n\nDeploys to specified environment',
              'test.md':
                '/test [--watch] [--coverage]\n\nRuns tests with optional flags',
              'lint.md': '/lint\n\nRuns linting checks',
            },
          },
        },
        async (f) => {
          const { readFile } = await import('node:fs/promises');

          const deployContent = await readFile(
            f.getPath('.claude/commands/deploy.md'),
            'utf-8',
          );
          const deployCommands = extractCommandsFromContent(deployContent);
          expect(deployCommands).toHaveLength(1);
          expect(deployCommands[0]?.name).toBe('deploy');
          expect(deployCommands[0]?.hasArguments).toBe(true);

          const testContent = await readFile(
            f.getPath('.claude/commands/test.md'),
            'utf-8',
          );
          const testCommands = extractCommandsFromContent(testContent);
          expect(testCommands).toHaveLength(1);
          expect(testCommands[0]?.name).toBe('test');
          expect(testCommands[0]?.hasArguments).toBe(true);

          const lintContent = await readFile(
            f.getPath('.claude/commands/lint.md'),
            'utf-8',
          );
          const lintCommands = extractCommandsFromContent(lintContent);
          expect(lintCommands).toHaveLength(1);
          expect(lintCommands[0]?.name).toBe('lint');
          expect(lintCommands[0]?.hasArguments).toBe(false);
        },
      );
    });
  });
}<|MERGE_RESOLUTION|>--- conflicted
+++ resolved
@@ -1,11 +1,5 @@
 import { homedir } from 'node:os';
-<<<<<<< HEAD
-import { basename, dirname, join } from 'node:path';
-import { toPairs as entries, keys } from 'es-toolkit/compat';
-import { merge } from 'es-toolkit/object';
-=======
 import { basename, dirname } from 'node:path';
->>>>>>> ceaebb74
 import { match, P } from 'ts-pattern';
 import type { ClaudeFilePath, ClaudeFileType } from './_types.ts';
 import { createClaudeFilePath } from './_types.ts';
@@ -100,88 +94,6 @@
   return commands;
 };
 
-<<<<<<< HEAD
-// Zod schemas for external data validation
-const PackageJsonSchema = z
-  .object({
-    name: z.string().optional(),
-    version: z.string().optional(),
-    dependencies: z.record(z.string(), z.string()).optional(),
-    devDependencies: z.record(z.string(), z.string()).optional(),
-    scripts: z.record(z.string(), z.string()).optional(),
-  })
-  .passthrough();
-
-// Project analysis
-export const analyzeProjectInfo = async (
-  directoryPath: string,
-): Promise<ProjectInfo> => {
-  try {
-    const { readFile } = await import('node:fs/promises');
-    const { existsSync } = await import('node:fs');
-
-    let projectInfo: ProjectInfo = {};
-
-    // Check for package.json
-    const packageJsonPath = join(
-      directoryPath,
-      PROJECT_INDICATORS.PACKAGE_JSON,
-    );
-    if (existsSync(packageJsonPath)) {
-      try {
-        const packageContent = await readFile(packageJsonPath, 'utf-8');
-        const rawPackageJson = JSON.parse(packageContent);
-        const packageJson = PackageJsonSchema.parse(rawPackageJson);
-
-        projectInfo = merge(projectInfo, {
-          language: 'JavaScript/TypeScript',
-          dependencies: keys(packageJson.dependencies || {}),
-        });
-
-        if (packageJson.scripts) {
-          projectInfo = merge(projectInfo, {
-            buildCommands: keys(packageJson.scripts)
-              .filter((script) => script.includes(SCRIPT_PATTERNS.BUILD))
-              .map((script) => `${PACKAGE_MANAGER_COMMANDS.NPM_RUN} ${script}`),
-            testCommands: keys(packageJson.scripts)
-              .filter((script) => script.includes(SCRIPT_PATTERNS.TEST))
-              .map((script) => `${PACKAGE_MANAGER_COMMANDS.NPM_RUN} ${script}`),
-          });
-        }
-
-        // Detect framework
-        for (const [framework, patterns] of entries(FRAMEWORK_PATTERNS)) {
-          const hasFramework = patterns.some((pattern) => {
-            if (pattern.endsWith('/')) {
-              return existsSync(join(directoryPath, pattern));
-            }
-            return (
-              existsSync(join(directoryPath, pattern)) ||
-              projectInfo.dependencies?.includes(pattern.toLowerCase())
-            );
-          });
-
-          if (hasFramework) {
-            projectInfo = merge(projectInfo, { framework });
-            break;
-          }
-        }
-      } catch (error) {
-        // Log parsing errors in debug mode
-        console.debug(ERROR_MESSAGES.PACKAGE_JSON_PARSE_ERROR, error);
-        projectInfo = merge(projectInfo, { isIncomplete: true });
-      }
-    }
-
-    return projectInfo;
-  } catch (error) {
-    console.debug('Failed to analyze project info:', error);
-    return { isIncomplete: true };
-  }
-};
-
-=======
->>>>>>> ceaebb74
 // File content utilities
 export const isBinaryFile = async (filePath: string): Promise<boolean> => {
   try {
