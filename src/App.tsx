--- conflicted
+++ resolved
@@ -84,7 +84,6 @@
   return (
     <ErrorBoundary>
       <Box flexDirection="column" width="100%" height="100%">
-<<<<<<< HEAD
         <Static items={[{ id: 'header' }]}>
           {() => (
             <Box
@@ -101,14 +100,6 @@
             </Box>
           )}
         </Static>
-=======
-        <Box paddingX={1} paddingY={0} borderStyle="single" borderBottom={true}>
-          <Text bold color={theme.ui.appTitle}>
-            ccexp
-          </Text>
-          <Text dimColor> | Interactive File Browser</Text>
-        </Box>
->>>>>>> 13e94340
 
         <Box flexGrow={1}>
           <SplitPane
