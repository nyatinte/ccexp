--- conflicted
+++ resolved
@@ -15,13 +15,10 @@
   | 'claude-local-md'
   | 'global-md'
   | 'slash-command'
-<<<<<<< HEAD
   | 'project-agent'
   | 'user-agent'
-=======
   | 'settings-json'
   | 'settings-local-json'
->>>>>>> 8251bfaf
   | 'unknown';
 
 type _CommandInfo = {
@@ -74,13 +71,10 @@
   readonly scanSlashCommands: (
     options?: ScanOptions,
   ) => Promise<SlashCommandInfo[]>;
-<<<<<<< HEAD
   readonly scanSubAgents: (options?: ScanOptions) => Promise<SubAgentInfo[]>;
-=======
   readonly scanSettingsJson: (
     options?: ScanOptions,
   ) => Promise<ClaudeFileInfo[]>;
->>>>>>> 8251bfaf
 };
 
 // Grouped files for UI display
