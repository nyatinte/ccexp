import type { FileScanner } from './_types.js';
import { scanClaudeFiles } from './claude-md-scanner.js';
import { scanSettingsJson } from './settings-json-scanner.js';
import { scanSlashCommands } from './slash-command-scanner.js';
import { scanSubAgents } from './sub-agent-scanner.js';

export const defaultScanner: FileScanner = {
  scanClaudeFiles,
  scanSlashCommands,
<<<<<<< HEAD
  scanSubAgents,
=======
  scanSettingsJson,
>>>>>>> 8251bfaf
} as const;<|MERGE_RESOLUTION|>--- conflicted
+++ resolved
@@ -7,9 +7,6 @@
 export const defaultScanner: FileScanner = {
   scanClaudeFiles,
   scanSlashCommands,
-<<<<<<< HEAD
   scanSubAgents,
-=======
   scanSettingsJson,
->>>>>>> 8251bfaf
 } as const;