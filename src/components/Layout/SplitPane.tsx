--- conflicted
+++ resolved
@@ -19,21 +19,13 @@
   maxLeftWidth = 70,
   dynamicWidth = false,
 }: SplitPaneProps): React.JSX.Element {
-<<<<<<< HEAD
   let adjustedLeftWidth = leftWidth;
 
   if (dynamicWidth) {
-    adjustedLeftWidth = Math.max(
-      minLeftWidth,
-      Math.min(maxLeftWidth, leftWidth),
-    );
+    adjustedLeftWidth = clamp(leftWidth, minLeftWidth, maxLeftWidth);
   }
 
-  const validLeftWidth = Math.max(0, Math.min(100, adjustedLeftWidth));
-=======
-  // Validate percentage range
-  const validLeftWidth = clamp(leftWidth, 0, 100);
->>>>>>> cf385b31
+  const validLeftWidth = clamp(adjustedLeftWidth, 0, 100);
   const rightWidth = 100 - validLeftWidth;
 
   return (
