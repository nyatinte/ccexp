import { render } from 'ink-testing-library';
import type { ClaudeFileType } from '../../_types.js';
import { FileGroup } from './FileGroup.js';

if (import.meta.vitest) {
  const { describe, test, expect } = import.meta.vitest;

  describe('FileGroup', () => {
    const createTestGroup = (
      type: ClaudeFileType,
      fileCount = 5,
      isExpanded = false,
    ) => ({
      type,
      fileCount,
      isExpanded,
    });

    test('displays correct group label and icon for each type', () => {
      const types: ClaudeFileType[] = [
        'claude-md',
        'claude-local-md',
        'slash-command',
        'global-md',
      ];

      const expectedLabels: Record<ClaudeFileType, string> = {
        'claude-md': 'PROJECT',
        'claude-local-md': 'LOCAL',
        'slash-command': 'COMMAND',
<<<<<<< HEAD
        'global-md': 'GLOBAL',
        'settings-json': 'SETTINGS',
        'settings-local-json': 'LOCAL SETTINGS',
=======
        'global-md': 'USER MEMORY',
>>>>>>> 2bfc1bd3
        unknown: 'OTHER',
      };

      types.forEach((type) => {
        const group = createTestGroup(type, 3, false);
        const { lastFrame } = render(
          <FileGroup
            type={group.type}
            fileCount={group.fileCount}
            isExpanded={group.isExpanded}
            isSelected={false}
          />,
        );

        const output = lastFrame();
        expect(output).toContain(expectedLabels[type]);
        expect(output).toContain('▶'); // Collapsed icon
        expect(output).toContain('(3)'); // File count
      });
    });

    test('shows expanded icon when expanded', () => {
      const group = createTestGroup('claude-md', 5, true);
      const { lastFrame } = render(
        <FileGroup
          type={group.type}
          fileCount={group.fileCount}
          isExpanded={group.isExpanded}
          isSelected={false}
        />,
      );

      const output = lastFrame();
      expect(output).toContain('▼'); // Expanded icon
      expect(output).toContain('PROJECT');
      expect(output).toContain('(5)');
    });

    test('highlights when selected', () => {
      const group = createTestGroup('slash-command', 10, true);

      const { lastFrame: unselectedFrame } = render(
        <FileGroup
          type={group.type}
          fileCount={group.fileCount}
          isExpanded={group.isExpanded}
          isSelected={false}
        />,
      );

      const { lastFrame: selectedFrame } = render(
        <FileGroup
          type={group.type}
          fileCount={group.fileCount}
          isExpanded={group.isExpanded}
          isSelected={true}
        />,
      );

      const unselectedOutput = unselectedFrame();
      const selectedOutput = selectedFrame();

      // Both should show the same content
      expect(unselectedOutput).toContain('COMMAND');
      expect(selectedOutput).toContain('COMMAND');

      // Selected should have different styling (implementation specific)
      // Here we just verify both render correctly
      expect(selectedOutput).toBeDefined();
    });

    test('displays correct file count', () => {
      const counts = [0, 1, 10, 100, 1000];

      counts.forEach((count) => {
        const group = createTestGroup('global-md', count, false);
        const { lastFrame } = render(
          <FileGroup
            type={group.type}
            fileCount={group.fileCount}
            isExpanded={group.isExpanded}
            isSelected={false}
          />,
        );

        expect(lastFrame()).toContain(`(${count})`);
      });
    });

    test('handles interaction states correctly', () => {
      // Test all combinations of expanded/selected states
      const states = [
        { isExpanded: false, isSelected: false },
        { isExpanded: false, isSelected: true },
        { isExpanded: true, isSelected: false },
        { isExpanded: true, isSelected: true },
      ];

      states.forEach(({ isExpanded, isSelected }) => {
        const group = createTestGroup('claude-local-md', 7, isExpanded);
        const { lastFrame } = render(
          <FileGroup
            type={group.type}
            fileCount={group.fileCount}
            isExpanded={group.isExpanded}
            isSelected={isSelected}
          />,
        );

        const output = lastFrame();
        expect(output).toContain(isExpanded ? '▼' : '▶');
        expect(output).toContain('LOCAL');
        expect(output).toContain('(7)');
      });
    });

    test('handles empty groups', () => {
      const group = createTestGroup('claude-md', 0, false);
      const { lastFrame } = render(
        <FileGroup
          type={group.type}
          fileCount={group.fileCount}
          isExpanded={group.isExpanded}
          isSelected={false}
        />,
      );

      const output = lastFrame();
      expect(output).toContain('▶');
      expect(output).toContain('PROJECT');
      expect(output).toContain('(0)');
    });

    test('renders unknown file types', () => {
      const group = createTestGroup('unknown' as ClaudeFileType, 2, false);
      const { lastFrame } = render(
        <FileGroup
          type={group.type}
          fileCount={group.fileCount}
          isExpanded={group.isExpanded}
          isSelected={false}
        />,
      );

      const output = lastFrame();
      expect(output).toContain('OTHER'); // Fallback label
      expect(output).toContain('(2)');
    });

    test('re-renders correctly when props change', () => {
      const group1 = createTestGroup('claude-md', 5, false);
      const { lastFrame, rerender } = render(
        <FileGroup
          type={group1.type}
          fileCount={group1.fileCount}
          isExpanded={group1.isExpanded}
          isSelected={false}
        />,
      );

      expect(lastFrame()).toContain('▶');
      expect(lastFrame()).toContain('(5)');

      // Change to expanded
      const group2 = createTestGroup('claude-md', 5, true);
      rerender(
        <FileGroup
          type={group2.type}
          fileCount={group2.fileCount}
          isExpanded={group2.isExpanded}
          isSelected={false}
        />,
      );

      expect(lastFrame()).toContain('▼');
      expect(lastFrame()).toContain('(5)');

      // Change selection
      rerender(
        <FileGroup
          type={group2.type}
          fileCount={group2.fileCount}
          isExpanded={group2.isExpanded}
          isSelected={true}
        />,
      );

      const finalOutput = lastFrame();
      expect(finalOutput).toContain('▼');
      expect(finalOutput).toContain('PROJECT');
      expect(finalOutput).toContain('(5)');
    });
  });
}<|MERGE_RESOLUTION|>--- conflicted
+++ resolved
@@ -28,13 +28,9 @@
         'claude-md': 'PROJECT',
         'claude-local-md': 'LOCAL',
         'slash-command': 'COMMAND',
-<<<<<<< HEAD
-        'global-md': 'GLOBAL',
+        'global-md': 'USER MEMORY',
         'settings-json': 'SETTINGS',
         'settings-local-json': 'LOCAL SETTINGS',
-=======
-        'global-md': 'USER MEMORY',
->>>>>>> 2bfc1bd3
         unknown: 'OTHER',
       };
 
