--- conflicted
+++ resolved
@@ -33,7 +33,6 @@
         label: 'COMMAND',
       }))
       .with('global-md', () => ({
-<<<<<<< HEAD
         color: theme.fileTypes.globalMd,
         label: 'GLOBAL',
       }))
@@ -41,12 +40,6 @@
         color: theme.fileTypes.unknown,
         label: 'FILE',
       }))
-=======
-        color: 'magenta' as const,
-        label: 'USER MEMORY',
-      }))
-      .with('unknown', () => ({ color: 'gray' as const, label: 'FILE' }))
->>>>>>> 2333ac42
       .exhaustive();
   };
 
