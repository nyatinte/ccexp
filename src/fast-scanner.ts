--- conflicted
+++ resolved
@@ -56,7 +56,6 @@
     includeHidden = false,
   } = options;
 
-<<<<<<< HEAD
   const crawler = createBaseCrawler({
     includeHidden,
     recursive,
@@ -65,33 +64,6 @@
     const fileName = basename(filePath);
     return CLAUDE_FILE_REGEX.test(fileName);
   });
-=======
-  let crawler = new fdir()
-    .withFullPaths()
-    .exclude((dirName) => {
-      if ((DEFAULT_EXCLUSIONS as readonly string[]).includes(dirName)) {
-        return true;
-      }
-
-      // Handle hidden files (.claude is special case - always included)
-      if (!includeHidden && dirName.startsWith('.') && dirName !== '.claude') {
-        return true;
-      }
-
-      return false;
-    })
-    .filter((filePath) => {
-      const fileName = filePath.split('/').pop() || '';
-      return !!fileName.match(/^CLAUDE\.(md|local\.md)$/);
-    });
-
-  // Limit depth for performance
-  if (!recursive) {
-    crawler = crawler.withMaxDepth(1);
-  } else {
-    crawler = crawler.withMaxDepth(20); // Reasonable depth limit
-  }
->>>>>>> 8251bfaf
 
   try {
     const files = await crawler.crawl(path).withPromise();
@@ -118,7 +90,6 @@
     includeHidden = false,
   } = options;
 
-<<<<<<< HEAD
   const crawler = createBaseCrawler({
     includeHidden,
     recursive,
@@ -130,37 +101,6 @@
       filePath.endsWith('.md')
     );
   });
-=======
-  let crawler = new fdir()
-    .withFullPaths()
-    .exclude((dirName) => {
-      if ((DEFAULT_EXCLUSIONS as readonly string[]).includes(dirName)) {
-        return true;
-      }
-
-      // Handle hidden files (.claude is special case - always included)
-      if (!includeHidden && dirName.startsWith('.') && dirName !== '.claude') {
-        return true;
-      }
-
-      return false;
-    })
-    .filter((filePath) => {
-      // Look for files in .claude/commands or commands directories
-      return (
-        (filePath.includes('/.claude/commands/') ||
-          filePath.includes('/commands/')) &&
-        filePath.endsWith('.md')
-      );
-    });
-
-  // Limit depth for performance
-  if (!recursive) {
-    crawler = crawler.withMaxDepth(3); // Commands are usually nested
-  } else {
-    crawler = crawler.withMaxDepth(20);
-  }
->>>>>>> 8251bfaf
 
   try {
     const files = await crawler.crawl(path).withPromise();
@@ -213,8 +153,17 @@
     .withFullPaths()
     .filter((filePath) => filePath.endsWith('.md'));
 
-<<<<<<< HEAD
-=======
+  try {
+    const userFiles = await userCrawler.crawl(userAgentsPath).withPromise();
+    results.push(...userFiles);
+  } catch (_error) {
+    // User agents directory might not exist, which is fine
+    // Don't warn as this is expected behavior
+  }
+
+  return results;
+};
+
 export const findSettingsJson = async (
   options: ScanOptions = {},
 ): Promise<string[]> => {
@@ -224,60 +173,30 @@
     includeHidden = false,
   } = options;
 
-  let crawler = new fdir()
-    .withFullPaths()
-    .exclude((dirName) => {
-      if ((DEFAULT_EXCLUSIONS as readonly string[]).includes(dirName)) {
-        return true;
-      }
-
-      // Handle hidden files
-      if (!includeHidden && dirName.startsWith('.') && dirName !== '.claude') {
-        return true;
-      }
-
-      return false;
-    })
-    .filter((filePath) => {
-      // Look for settings.json or settings.local.json in .claude directories
-      const fileName = filePath.split('/').pop() || '';
-      return (
-        filePath.includes('/.claude/') &&
-        (fileName === 'settings.json' || fileName === 'settings.local.json')
-      );
-    });
-
-  // Limit depth for performance
-  if (!recursive) {
-    crawler = crawler.withMaxDepth(4); // Settings are usually at specific depth
-  } else {
-    crawler = crawler.withMaxDepth(20);
-  }
+  const crawler = createBaseCrawler({
+    includeHidden,
+    recursive,
+    maxDepth: recursive ? 20 : 4,
+  }).filter((filePath) => {
+    // Look for settings.json or settings.local.json in .claude directories
+    const fileName = basename(filePath);
+    return (
+      filePath.includes('/.claude/') &&
+      (fileName === 'settings.json' || fileName === 'settings.local.json')
+    );
+  });
 
   try {
     const files = await crawler.crawl(path).withPromise();
     return files;
   } catch (error) {
-    console.warn(`Failed to scan settings.json files in ${path}:`, error);
+    console.warn(
+      `Failed to scan settings.json files in ${path}: ${
+        error instanceof Error ? error.message : 'Unknown error'
+      }`,
+    );
     return [];
   }
-};
-
-/**
- * Get fdir version information
- * Internal function for testing only
- */
-const getVersion = async (): Promise<string> => {
->>>>>>> 8251bfaf
-  try {
-    const userFiles = await userCrawler.crawl(userAgentsPath).withPromise();
-    results.push(...userFiles);
-  } catch (_error) {
-    // User agents directory might not exist, which is fine
-    // Don't warn as this is expected behavior
-  }
-
-  return results;
 };
 
 // InSource tests
