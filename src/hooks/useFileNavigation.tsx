--- conflicted
+++ resolved
@@ -7,13 +7,7 @@
   ScanOptions,
   SlashCommandInfo,
 } from '../_types.js';
-<<<<<<< HEAD
-import { scanClaudeFiles } from '../claude-md-scanner.js';
-import { scanSettingsJson } from '../settings-json-scanner.js';
-import { scanSlashCommands } from '../slash-command-scanner.js';
-=======
 import { defaultScanner } from '../default-scanner.js';
->>>>>>> f2917509
 
 // Union type to unify ClaudeFileInfo and SlashCommandInfo
 type NavigationFile = ClaudeFileInfo;
@@ -66,18 +60,11 @@
     // Execute file scan
     const scanOptions = { recursive, path };
     Promise.all([
-<<<<<<< HEAD
-      scanClaudeFiles(scanOptions),
-      scanSlashCommands(scanOptions),
-      scanSettingsJson(scanOptions),
+      scanner.scanClaudeFiles(scanOptions),
+      scanner.scanSlashCommands(scanOptions),
+      scanner.scanSettingsJson(scanOptions),
     ])
       .then(([claudeFiles, slashCommands, settingsFiles]) => {
-=======
-      scanner.scanClaudeFiles(scanOptions),
-      scanner.scanSlashCommands(scanOptions),
-    ])
-      .then(([claudeFiles, slashCommands]) => {
->>>>>>> f2917509
         // Convert slash commands to ClaudeFileInfo format
         const convertedCommands = slashCommands.map(
           convertSlashCommandToFileInfo,
