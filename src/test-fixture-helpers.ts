--- conflicted
+++ resolved
@@ -24,19 +24,12 @@
     if (Array.isArray(obj)) {
       return `[${obj.map(sortedStringify).join(',')}]`;
     }
-<<<<<<< HEAD
-    const sortedKeys = Object.keys(obj).sort();
-    const pairs = sortedKeys.map(
-      (key) =>
-        `${JSON.stringify(key)}:${sortedStringify((obj as Record<string, unknown>)[key])}`,
-=======
     const sortedEntries = sortBy(
       Object.entries(obj as Record<string, unknown>),
       [(entry) => entry[0]],
     );
     const pairs = sortedEntries.map(
       ([key, value]) => `${JSON.stringify(key)}:${sortedStringify(value)}`,
->>>>>>> ceaebb74
     );
     return `{${pairs.join(',')}}`;
   };
