# CLAUDE.md

This file provides guidance to Claude Code (claude.ai/code) when working with code in this repository.

## Overview

**ccexp** (short for claude-code-explorer) - React Ink-based CLI tool for exploring and managing Claude Code settings and slash commands. The tool provides an interactive terminal UI for file navigation, content preview, and file management operations. The package was renamed from `claude-code-explorer` to `ccexp` for brevity and easier command-line usage.

## Core Commands

```bash
# Development
bun run start                   # Run CLI in development mode
bun run build                   # Build for production (outputs to dist/)
bun run typecheck              # TypeScript type checking

# Testing (InSource Testing Pattern)
bun run test                   # Run all tests
bun run test:watch            # Test in watch mode
bun run test src/_utils.ts    # Run tests for specific file

# Quality Management
bun run check                  # Biome lint/format check
bun run check:write           # Biome auto-fix
bun run check:unsafe          # Biome unsafe auto-fix
bun run knip                  # Check for unused dependencies/exports
bun run ci                    # Full CI pipeline (build + check + typecheck + knip + test)

# Release Management
bun run release               # Interactive version bumping with bumpp
bun run prepack              # Pre-publish build and package.json cleanup

# CLI Usage
./dist/index.js               # Interactive React Ink TUI mode
bun run start                 # Development mode with hot reload
bun run dev                   # Development mode with watch
```

## Technical Architecture

### Main Tech Stack

- **Runtime**: Bun + Node.js (>= 20) - ESM only
- **React TUI Framework**: React Ink (v6) for terminal UI components
- **UI Components**: @inkjs/ui for enhanced terminal components (TextInput, Spinner, StatusMessage)
- **Build**: tsdown (Rolldown/Oxc) → produces shebang executable
- **Testing**: vitest (InSource Testing + globals) + ink-testing-library
- **Linting**: Biome (v2.0.6) with strict rules
- **Dependency Management**: knip for unused dependency detection
- **File Operations**: fdir for fast directory scanning + node:fs/promises
- **Pattern Matching**: ts-pattern for complex conditional logic
- **Validation**: zod + branded types for runtime type safety
- **System Integration**: open, clipboardy for file operations

### Directory Structure

```sh
src/
├── components/        # React Ink UI components
│   ├── FileList/      # File navigation and menu
│   │   ├── FileList.tsx      # Main file list with search
│   │   ├── FileItem.tsx      # Individual file item
│   │   ├── FileGroup.tsx     # File grouping by type
│   │   ├── MenuActions/      # File action menu module
│   │   │   ├── index.tsx     # Main menu component
│   │   │   ├── Footer.tsx    # Menu footer controls
│   │   │   ├── Header.tsx    # Menu header
│   │   │   ├── MenuItem.tsx  # Individual menu item
│   │   │   ├── MenuList.tsx  # Menu item container
│   │   │   ├── StatusMessage.tsx # Action feedback
│   │   │   ├── types.ts      # Menu types
│   │   │   └── hooks/
│   │   │       └── useMenu.ts    # Menu state management
│   │   └── *.test.tsx        # Component tests
│   ├── Layout/        # Layout components
│   │   ├── SplitPane.tsx     # Two-pane layout
│   │   └── *.test.tsx        # Layout tests
│   ├── Preview/       # Content preview
│   │   ├── Preview.tsx       # File preview pane
│   │   ├── MarkdownPreview.tsx # Markdown renderer
│   │   └── *.test.tsx        # Preview tests
│   ├── ErrorBoundary.tsx     # Error handling component
│   ├── ErrorBoundary.test.tsx # Boundary tests
│   ├── LoadingScreen.tsx     # Loading UI component
│   └── LoadingScreen.test.tsx # Loading tests
├── hooks/             # React hooks
│   ├── useFileNavigation.tsx # File scanning and state
│   ├── useFileNavigation.test.tsx # Hook tests
│   └── index.ts       # Hook exports
├── _types.ts          # Type definitions (including branded types)
├── _consts.ts         # Constants and configuration
├── _utils.ts          # Utility functions with InSource tests
├── base-file-scanner.ts    # Abstract scanner base class
├── claude-md-scanner.ts    # CLAUDE.md file scanner
├── slash-command-scanner.ts # Slash command scanner
├── default-scanner.ts      # Default file scanner implementation
├── fast-scanner.ts    # High-performance file scanner
├── scan-exclusions.ts # File/directory exclusion patterns
├── test-setup.ts      # Global test setup
├── test-utils.ts      # Common test utilities
├── test-fixture-helpers.ts # fs-fixture utilities
├── test-keyboard-helpers.ts # Keyboard interaction testing
├── test-interaction-helpers.ts # UI interaction testing
├── test-navigation.ts # Navigation test helpers
├── boundary.test.tsx  # Error boundary integration tests
├── e2e.test.tsx       # End-to-end tests
├── vitest.d.ts        # Vitest type definitions
├── styles/
│   └── theme.ts       # UI color theme constants
├── App.tsx            # Main React application
└── index.tsx          # Entry point with React Ink render
```

### Core Architecture Patterns

1. **InSource Testing**: Tests defined alongside source code for co-location

   ```typescript
   if (import.meta.vitest != null) {
     const { describe, test, expect } = import.meta.vitest;
     describe('functionName', () => {
       test('should work', () => {
         expect(result).toBe(expected);
       })
     })
   }
   ```

2. **Simplified Type System**: Clean types with runtime validation where needed

   ```typescript
   // Simple type alias approach
   export type ClaudeFilePath = string;

   // Runtime validation helper
   export const createClaudeFilePath = (path: string): ClaudeFilePath => {
     if (path.length === 0) {
       throw new Error('Path must not be empty');
     }
     return path;
   };
   ```

3. **React Ink Component Architecture**: React-based terminal UI

   ```typescript
   export function FileList({ files, onFileSelect }: FileListProps) {
     const [currentIndex, setCurrentIndex] = useState(0);
     const [isMenuMode, setIsMenuMode] = useState(false);

     useInput((input, key) => {
       // Handle keyboard navigation
     }, { isActive: !isMenuMode });

     return (
       <Box flexDirection="column">
         {/* File list UI */}
       </Box>
     );
   }
   ```

4. **Pattern Matching for File Type Detection**:

   ```typescript
   const detectClaudeFileType = (fileName: string, dirPath: string): ClaudeFileType => {
     return match([fileName, dirPath])
       .with(['CLAUDE.md', P._], () => 'claude-md' as const)
       .with(['CLAUDE.local.md', P._], () => 'claude-local-md' as const)
       .otherwise(() => 'unknown' as const);
   };
   ```

5. **React Ink Focus Management**: Proper input handling with `isActive` pattern

   ```typescript
   // FileList component
   useInput((input, key) => {
     if (key.upArrow) setCurrentIndex(prev => Math.max(0, prev - 1));
     if (key.downArrow) setCurrentIndex(prev => Math.min(files.length - 1, prev + 1));
     if (key.return) setIsMenuMode(true);
   }, { isActive: !isMenuMode });

   // MenuActions component
   useInput((input, key) => {
     if (key.escape) onClose();
     // Handle menu actions
   }, { isActive: true });
   ```

6. **Scanner Hierarchy**: Modular scanner architecture with base class

   ```typescript
   // Base scanner provides common functionality
   export abstract class BaseFileScanner<T> {
     protected abstract readonly maxFileSize: number;
     protected abstract readonly fileType: string;
     
     async processFile(filePath: string): Promise<T | null> {
       // Common file processing logic
     }
     
     protected abstract parseContent(
       filePath: string,
       content: string,
       stats: Stats,
     ): Promise<T | null>;
   }
   
   // Specialized scanners extend base
   class ClaudeMdScanner extends BaseFileScanner<ClaudeFileInfo> {
     protected readonly maxFileSize = FILE_SIZE_LIMITS.MAX_CLAUDE_MD_SIZE;
     protected readonly fileType = 'Claude.md';
   }
   ```

### Data Flow Architecture

- **Scanners**: Multiple specialized scanners → discover files
  - `base-file-scanner.ts` → Abstract base class for all scanners
  - `claude-md-scanner.ts` → CLAUDE.md file discovery
  - `slash-command-scanner.ts` → Slash command discovery
  - `sub-agent-scanner.ts` → Sub-agent definition discovery
  - `default-scanner.ts` → Combined scanner for all file types
  - `fast-scanner.ts` → High-performance directory traversal
- **Type System**: `_types.ts` → branded types + zod schemas for data integrity
- **React State**: `useFileNavigation` hook → file loading and selection state
- **Components**: React Ink components → interactive terminal UI
- **File Operations**: clipboard, file opening via system integrations
- **Exclusions**: `scan-exclusions.ts` → Configurable file/directory filtering

### Target File Discovery

The tool automatically discovers these file types:

- **CLAUDE.md** → Project-level configuration (most common)
- **CLAUDE.local.md** → Local overrides (gitignored)
- **~/.claude/CLAUDE.md** → Global user configuration
- **.claude/commands/**/*.md** → Slash command definitions
<<<<<<< HEAD
- **.claude/agents/**/*.md** → Sub-agent definitions (project-level)
- **~/.claude/agents/**/*.md** → Sub-agent definitions (user-level)
=======
- **.claude/settings.json** → Project settings (shared)
- **.claude/settings.local.json** → Local project settings (gitignored)
- **~/.claude/settings.json** → User settings (global)
>>>>>>> 8251bfaf

### TypeScript Configuration

**Ultra-strict type checking** enabled via tsconfig.json:

- `exactOptionalPropertyTypes: true` → No `| undefined` on optional props
- `noUncheckedIndexedAccess: true` → Array access returns `T | undefined`
- `noImplicitReturns: true` → All code paths must return
- Immutable design with `readonly` properties throughout

### Testing Philosophy & Strategy

#### Core Testing Principles

- **InSource Testing**: Tests live with source code for component co-location
- **fs-fixture**: File system test fixtures for reliable testing
- **ink-testing-library**: React Ink component testing utilities
- **vitest globals**: `describe`/`test`/`expect` available without imports
- **No test shortcuts**: All quality checks must pass before completion
- **Comprehensive coverage**: React components, hooks, and business logic tested

#### Efficient Test Architecture with fs-fixture

The project employs a sophisticated testing strategy using `fs-fixture` for creating isolated file system environments:

```typescript
// Example from test-fixture-helpers.ts
export async function withTempFixture<T>(
  fileTree: FileTree,
  callback: (fixture: FsFixture) => Promise<T>,
): Promise<T> {
  await using fixture = await createFixture(fileTree);
  return callback(fixture);
}

// Usage example
await withTempFixture(
  { 'test.md': '# Test content' },
  async (fixture) => {
    const content = await fixture.readFile('test.md', 'utf-8');
    // Test logic here
  }
);
```

#### Scanner Testing Strategy

File scanners are tested using fs-fixture to create isolated file environments:

```typescript
// Example from claude-md-scanner.ts tests
await using fixture = await createClaudeProjectFixture({
  projectName: 'test-scan',
  includeLocal: true,
  includeCommands: true,
});

const result = await scanClaudeFiles({
  path: fixture.getPath('test-scan'),
  recursive: false,
});

// The scanner internally uses a singleton pattern
const scanner = new ClaudeMdScanner();
const fileInfo = await scanner.processFile(filePath);
```

#### Test Helper Architecture

- **test-fixture-helpers.ts**: Factory functions for creating test file structures
- **test-keyboard-helpers.ts**: Keyboard event simulation for React Ink components
- **test-interaction-helpers.ts**: UI interaction testing utilities
- **test-navigation.ts**: Navigation flow testing helpers
- **test-utils.ts**: Common testing utilities and assertions

#### Testing Configuration

**vitest.config.ts**:
```typescript
export default defineConfig({
  test: {
    includeSource: ['src/**/*.{js,ts,tsx}'],
    exclude: ['node_modules'],
    globals: true,
    environment: 'node',
    setupFiles: ['./src/test-setup.ts'],
  },
  esbuild: {
    jsx: 'automatic',
  },
});
```

This configuration enables:
- InSource testing pattern
- Global test functions without imports
- Proper React JSX transformation
- Consistent test environment setup

### React Ink User Experience

- **Interactive TUI**: Full-screen terminal interface with React Ink
- **Split-pane layout**: File list on left, preview on right
- **Keyboard navigation**: Arrow keys, Enter, ESC, Tab for navigation
- **Search functionality**: Live filtering with TextInput component
- **File actions**: Copy content, copy paths, open files via context menu
- **Focus management**: `isActive` pattern prevents input conflicts
- **Error handling**: StatusMessage component with graceful degradation
- **Loading states**: Spinner component during file scanning
- **File grouping**: Organized display by file type with collapsible groups
  - CLAUDE.md files (Project configurations)
  - CLAUDE.local.md files (Local overrides)
  - Global CLAUDE.md (User-wide settings)
  - Slash commands (Custom command definitions)
  - Sub-agents (Project and user-level agent definitions)
  - Groups can be collapsed/expanded with arrow keys

## Quality Management Rules

### Mandatory Pre-Submission Checklist

**All tasks MUST complete this full pipeline before submission:**

```bash
# Complete pipeline (run in sequence)
bun run typecheck              # TypeScript: 0 errors required
bun run check:write           # Biome: Auto-fix + 0 errors required
bun run knip                  # Dependency cleanup: 0 unused items required
bun run test                  # Tests: 100% pass rate required
bun run build                 # Build: Must complete without errors
```

**Alternative single command:**

```bash
bun run ci                    # Runs build + check + typecheck + knip + test in sequence
```

### Quality Standards (Zero Tolerance)

- **TypeScript**: 0 type errors (strict mode enforced)
- **Biome**: 0 lint/format errors (style rules strictly enforced)
- **Knip**: 0 unused dependencies, exports, or types (clean dependency management)
- **Tests**: 100% pass rate for all React components and business logic
- **Build**: Clean tsdown build to dist/ with executable permissions

### Implementation Rules

- **No shortcuts**: Never skip quality checks or claim completion with failing tests
- **No flag shortcuts**: NEVER use `-n` or similar flags to skip quality checks
- **Fix, don't disable**: Resolve lint errors rather than adding ignore comments
- **Test coverage**: InSource tests required for all utility functions
- **Error handling**: Graceful degradation with user-friendly error messages
- **Dependency management**: Keep dependencies clean - remove unused imports and exports immediately
- **No unnecessary comments**: Code should be self-documenting; avoid redundant comments
- **Use English**: All code, comments, and documentation must be in English for consistency

### TypeScript Coding Standards (Strictly Enforced)

- **Type definitions**: ALWAYS use `type` instead of `interface` for consistency and better type inference
- **Function definitions**:
  - **Components**: Use `function` declaration syntax
  - **Regular functions**: Use arrow function syntax
- **Exports**: Avoid `default export` except for page components
- **Type safety**:
  - NEVER use `any` type - it is strictly forbidden
  - Avoid `as` type assertions - use proper type guards instead
- **Code organization**: Follow established patterns in the codebase for consistency

### Development Workflow Integration

- Use `bun run test:watch` during development
- Run `bun run check:write` frequently to auto-fix formatting
- Verify with `bun run ci` before considering task complete

## Git Hooks

The project uses Lefthook for pre-commit hooks:

```bash
# Automatically runs on git commit:
bun run ci  # Full quality pipeline
```

This ensures all code meets quality standards before committing.

## Release Management

### npm Publishing Setup

The project is configured for automated npm publishing via GitHub Actions:

- **Version Management**: Uses `bumpp` for interactive version bumping
- **Release Workflow**: Tag-based automatic publishing to npm
- **Preview Packages**: PRs automatically publish preview packages via `pkg-pr-new`

### Release Process

```bash
# 1. Ensure all changes are committed and tests pass
bun run ci

# 2. Bump version interactively
bun run release
# Select version type:
# - patch (1.0.0 → 1.0.1): Bug fixes
# - minor (1.0.0 → 1.1.0): New features
# - major (1.0.0 → 2.0.0): Breaking changes
# - custom: Specify exact version

# 3. Push changes and tags to trigger automatic npm publish
git push --follow-tags
```

### Version Guidelines

Follow [Semantic Versioning](https://semver.org/):

- **PATCH**: Backwards-compatible bug fixes, documentation updates
- **MINOR**: New features, new file type support, backwards-compatible additions
- **MAJOR**: Breaking changes, removed features, Node.js requirement changes

### Required Setup

Before first release:

1. Add `NPM_TOKEN` to GitHub repository secrets
2. Verify package name availability: `npm view ccexp`
3. Ensure npm account has publishing permissions

See `VERSIONING.md` for detailed versioning strategy and commit message conventions.

## CI/CD Pipeline

The project uses GitHub Actions for continuous integration:

### CI Workflow (`.github/workflows/ci.yml`)

Runs on every push and pull request with the following jobs:

1. **Build** - Verifies the project builds correctly
2. **Lint & Format** - Ensures code style compliance with Biome
3. **TypeScript Check** - Validates type safety
4. **Knip** - Checks for unused dependencies
5. **Tests** - Runs all unit and integration tests
6. **Preview Package** - Publishes preview packages for PRs via `pkg-pr-new`

All jobs run in parallel for efficiency, with PR preview packages only published after all checks pass.<|MERGE_RESOLUTION|>--- conflicted
+++ resolved
@@ -237,14 +237,11 @@
 - **CLAUDE.local.md** → Local overrides (gitignored)
 - **~/.claude/CLAUDE.md** → Global user configuration
 - **.claude/commands/**/*.md** → Slash command definitions
-<<<<<<< HEAD
 - **.claude/agents/**/*.md** → Sub-agent definitions (project-level)
 - **~/.claude/agents/**/*.md** → Sub-agent definitions (user-level)
-=======
 - **.claude/settings.json** → Project settings (shared)
 - **.claude/settings.local.json** → Local project settings (gitignored)
 - **~/.claude/settings.json** → User settings (global)
->>>>>>> 8251bfaf
 
 ### TypeScript Configuration
 
